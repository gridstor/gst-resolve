--- conflicted
+++ resolved
@@ -15,7 +15,7 @@
 from pyomo.opt import TerminationCondition
 
 from new_modeling_toolkit import __version__
-from new_modeling_toolkit.core.utils.logging_fix import configure_logging, ThreadSafeStreamToLogger
+from new_modeling_toolkit.core import stream
 from new_modeling_toolkit.core.utils.core_utils import timer
 from new_modeling_toolkit.core.utils.util import DirStructure
 from new_modeling_toolkit.resolve import export_results
@@ -23,8 +23,6 @@
 from new_modeling_toolkit.resolve.export_results_summary import export_all_results_summary
 from new_modeling_toolkit.resolve.model_formulation import ResolveCase
 
-# Initialize thread-safe stream logger
-stream = ThreadSafeStreamToLogger(level="INFO")
 
 @timer
 def solve(
@@ -194,20 +192,13 @@
     ),
     # TODO (2022-02-22): This should be restricted to only "approved" extras
 ) -> Optional[list[ResolveCase]]:
-    # Configure logging once at the start
-    configure_logging(log_level=log_level, log_json=log_json)
     logger.info(f"Resolve version: {__version__}")
     
-<<<<<<< HEAD
-    # Create folder for the specific resolve run
-    dir_str = DirStructure(data_folder=data_folder)
-=======
     # Create folder structure using absolute path to data-tpp
     data_path = pathlib.Path(data_folder).absolute()
     logger.debug(f"Using data folder: {data_path}")
     
     dir_str = DirStructure(data_folder=data_path)
->>>>>>> 1239735f
     if resolve_settings_name:
         cases_to_run = [resolve_settings_name]
     else:
@@ -216,7 +207,11 @@
     resolve_cases = []
     for resolve_settings_name in cases_to_run:
         logger.info(f"Loading Resolve case: {resolve_settings_name}")
-        
+        # Remove default loguru logger to stderr
+        logger.remove()
+        # Set stdout logging level
+        logger.add(sys.__stdout__, level=log_level, serialize=log_json)
+
         # Make folders
         dir_str.make_resolve_dir(resolve_settings_name=resolve_settings_name, log_level=log_level)
         TempfileManager.tempdir = dir_str.output_resolve_dir
@@ -233,6 +228,7 @@
             )
             if return_cases:
                 resolve_cases.append(resolve_model)
+
         else:
             try:
                 resolve_model = _run_case(
